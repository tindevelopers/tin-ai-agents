
'use client';

import { useState, useEffect } from 'react';
import dynamic from 'next/dynamic';
import { Card, CardContent, CardDescription, CardHeader, CardTitle } from '@/components/ui/card';
import { Button } from '@/components/ui/button';
import { Badge } from '@/components/ui/badge';
import BreadcrumbNavigation, { useBreadcrumb } from '@/components/breadcrumb-navigation';
import { 
  PenTool, 
  Search, 
  Layers, 
  Lightbulb, 
  BookOpen, 
  Settings,
  FileText,
  Sparkles,
  Target,
  TrendingUp
} from 'lucide-react';

// Dynamic imports for components with animations to prevent hydration issues
const KeywordSearch = dynamic(() => import('@/components/keyword-search'), { ssr: false });
const KeywordClustering = dynamic(() => import('@/components/keyword-clustering'), { ssr: false });
const ContentIdeas = dynamic(() => import('@/components/content-ideas'), { ssr: false });
const TopicSuggestions = dynamic(() => import('@/components/topic-suggestions'), { ssr: false });
const ContentEditor = dynamic(() => import('@/components/content-editor'), { ssr: false });
const ContentStrategyGenerator = dynamic(() => import('@/components/content-strategy'), { ssr: false });
const BlogList = dynamic(() => import('@/components/blog-list'), { ssr: false });
const DashboardView = dynamic(() => import('@/components/dashboard-view'), { ssr: false });
const NewPostModal = dynamic(() => import('@/components/new-post-modal'), { ssr: false });

type TabType = 'overview' | 'keywords' | 'clustering' | 'ideas' | 'topics' | 'strategy' | 'editor' | 'blog-list';

const tabs = [
  { id: 'blog-list', label: 'Dashboard', icon: FileText },
  { id: 'overview', label: 'Overview', icon: Sparkles },
  { id: 'keywords', label: 'Keyword Research', icon: Search },
  { id: 'clustering', label: 'Clustering', icon: Layers },
  { id: 'ideas', label: 'Content Ideas', icon: Lightbulb },
  { id: 'topics', label: 'Topic Suggestions', icon: BookOpen },
  { id: 'strategy', label: 'Strategy', icon: Settings },
  { id: 'editor', label: 'Content Editor', icon: PenTool },
];

export default function HomePage() {
<<<<<<< HEAD
  const [activeTab, setActiveTab] = useState<TabType>('overview');
  const [editingPostTitle, setEditingPostTitle] = useState<string>('');
  const { buildBreadcrumb } = useBreadcrumb();

  // Listen for editing state changes from localStorage and events
  useEffect(() => {
    const updateEditingState = () => {
      const editPostData = localStorage.getItem('editPostData');
      if (editPostData) {
        try {
          const postData = JSON.parse(editPostData);
          setEditingPostTitle(postData.title || '');
        } catch (error) {
          console.error('Error parsing edit post data:', error);
          setEditingPostTitle('');
        }
      } else {
        setEditingPostTitle('');
      }
    };

    // Initial check
    updateEditingState();

    // Listen for localStorage changes and custom events
    const handleEditRequest = () => updateEditingState();
    const handleCreateNewPost = () => setEditingPostTitle('');
    const handleNavigateToTab = (event: CustomEvent) => {
      const { tab } = event.detail;
      if (tab && tabs.find(t => t.id === tab)) {
        setActiveTab(tab as TabType);
      }
    };
    
    window.addEventListener('postEditRequested', handleEditRequest);
    window.addEventListener('createNewPost', handleCreateNewPost);
    window.addEventListener('navigateToTab', handleNavigateToTab as EventListener);
    window.addEventListener('storage', updateEditingState);

    return () => {
      window.removeEventListener('postEditRequested', handleEditRequest);
      window.removeEventListener('createNewPost', handleCreateNewPost);
      window.removeEventListener('navigateToTab', handleNavigateToTab as EventListener);
      window.removeEventListener('storage', updateEditingState);
    };
  }, []);
=======
  const [activeTab, setActiveTab] = useState<TabType>('blog-list'); // Default to dashboard
  const [showNewPostModal, setShowNewPostModal] = useState(false);
  const [newPostStep, setNewPostStep] = useState<'keywords' | 'strategy' | 'editor'>('keywords');
>>>>>>> a0ba1910

  const renderTabContent = () => {
    switch (activeTab) {
      case 'keywords':
        return <KeywordSearch />;
      case 'clustering':
        return <KeywordClustering />;
      case 'ideas':
        return <ContentIdeas />;
      case 'topics':
        return <TopicSuggestions />;
      case 'strategy':
        return <ContentStrategyGenerator />;
      case 'editor':
        return <ContentEditor />;
      case 'blog-list':
        return <DashboardView onCreateNewPost={() => setShowNewPostModal(true)} />;
      default:
        return <OverviewContent setActiveTab={setActiveTab} />;
    }
  };

  return (
    <div className="min-h-screen bg-gradient-to-br from-slate-50 to-slate-100">
      {/* Header */}
      <header className="sticky top-0 z-50 bg-white/80 backdrop-blur-lg border-b border-gray-200">
        <div className="max-w-7xl mx-auto px-4 sm:px-6 lg:px-8">
          <div className="flex items-center justify-between h-16">
            <div className="flex items-center gap-3">
              <div className="p-2 bg-gradient-to-r from-blue-600 to-purple-600 rounded-lg">
                <PenTool className="w-6 h-6 text-white" />
              </div>
              <div>
                <h1 className="text-xl font-bold text-gray-900">AI BlogWriter Pro</h1>
                <p className="text-sm text-gray-600">Intelligent Content Creation</p>
              </div>
            </div>
            <Badge variant="secondary" className="flex items-center gap-1">
              <Sparkles className="w-3 h-3" />
              AI-Powered
            </Badge>
          </div>
        </div>
      </header>

      {/* Navigation Tabs */}
      <nav className="bg-white border-b border-gray-200">
        <div className="max-w-7xl mx-auto px-4 sm:px-6 lg:px-8">
          <div className="flex space-x-8 overflow-x-auto">
            {tabs.map((tab) => {
              const Icon = tab.icon;
              return (
                <button
                  key={tab.id}
                  data-tab={tab.id}
                  onClick={() => setActiveTab(tab.id as TabType)}
                  className={`flex items-center gap-2 py-4 px-1 border-b-2 font-medium text-sm whitespace-nowrap transition-colors ${
                    activeTab === tab.id
                      ? 'border-blue-500 text-blue-600'
                      : 'border-transparent text-gray-500 hover:text-gray-700 hover:border-gray-300'
                  }`}
                >
                  <Icon className="w-4 h-4" />
                  {tab.label}
                </button>
              );
            })}
          </div>
        </div>
      </nav>

      {/* Breadcrumb Navigation */}
      {activeTab !== 'overview' && (
        <div className="bg-gray-50 border-b border-gray-200">
          <div className="max-w-7xl mx-auto px-4 sm:px-6 lg:px-8 py-3">
            <BreadcrumbNavigation
              items={buildBreadcrumb(
                activeTab,
                editingPostTitle,
                () => setActiveTab('overview'),
                () => setActiveTab('blog-list')
              )}
            />
          </div>
        </div>
      )}

      {/* Main Content */}
      <main className="max-w-7xl mx-auto px-4 sm:px-6 lg:px-8 py-8">
        <div>
          {renderTabContent()}
        </div>
      </main>

      {/* New Post Modal */}
      {showNewPostModal && (
        <NewPostModal 
          step={newPostStep}
          onStepChange={setNewPostStep}
          onClose={() => {
            setShowNewPostModal(false);
            setNewPostStep('keywords');
          }}
        />
      )}
    </div>
  );
}

function OverviewContent({ setActiveTab }: { setActiveTab: (tab: TabType) => void }) {
  const features = [
    {
      icon: Search,
      title: 'Keyword Research',
      description: 'Discover high-value keywords with search volume and difficulty analysis',
      color: 'bg-blue-500',
      tab: 'keywords' as TabType,
    },
    {
      icon: Layers,
      title: 'Keyword Clustering',
      description: 'Group keywords into semantic clusters for better content organization',
      color: 'bg-purple-500',
      tab: 'clustering' as TabType,
    },
    {
      icon: Lightbulb,
      title: 'Content Ideas',
      description: 'Generate creative content ideas based on your target keywords',
      color: 'bg-yellow-500',
      tab: 'ideas' as TabType,
    },
    {
      icon: BookOpen,
      title: 'Topic Suggestions',
      description: 'Get specific topic ideas with unique angles for your content',
      color: 'bg-indigo-500',
      tab: 'topics' as TabType,
    },
    {
      icon: Settings,
      title: 'Content Strategy',
      description: 'Create comprehensive content strategies with SEO recommendations',
      color: 'bg-blue-600',
      tab: 'strategy' as TabType,
    },
    {
      icon: PenTool,
      title: 'AI Content Editor',
      description: 'Generate and edit high-quality blog content with AI assistance',
      color: 'bg-emerald-500',
      tab: 'editor' as TabType,
    },
  ];

  return (
    <div className="space-y-12">
      {/* Hero Section */}
        <div className="text-center space-y-6">
        <div className="inline-flex items-center gap-2 bg-blue-50 text-blue-700 px-4 py-2 rounded-full text-sm font-medium">
          <Sparkles className="w-4 h-4" />
          AI-Powered Content Creation
        </div>
        <h1 className="text-4xl md:text-6xl font-bold text-gray-900 leading-tight">
          Create <span className="text-transparent bg-clip-text bg-gradient-to-r from-blue-600 to-purple-600">Exceptional</span> Blog Content
        </h1>
        <p className="text-xl text-gray-600 max-w-3xl mx-auto leading-relaxed">
          From keyword research to content creation, streamline your blog writing process with intelligent AI tools designed for modern content creators.
        </p>
        <div className="flex items-center justify-center gap-4">
          <Button 
            size="lg" 
            onClick={() => setActiveTab('editor')}
            className="bg-gradient-to-r from-blue-600 to-purple-600 hover:from-blue-700 hover:to-purple-700 text-white px-8 py-3 text-lg"
          >
            Start Writing
            <PenTool className="w-5 h-5 ml-2" />
          </Button>
          <Button 
            variant="outline" 
            size="lg"
            onClick={() => setActiveTab('keywords')}
            className="px-8 py-3 text-lg"
          >
            Keyword Research
            <Search className="w-5 h-5 ml-2" />
          </Button>
        </div>
        </div>

      {/* Features Grid */}
      <div className="grid grid-cols-1 md:grid-cols-2 lg:grid-cols-3 gap-6">
        {features.map((feature, index) => {
          const Icon = feature.icon;
          return (
            <div
              key={feature.title}
              className="group cursor-pointer"
              onClick={() => setActiveTab(feature.tab)}
            >
              <Card className="h-full border-2 border-transparent group-hover:border-gray-200 group-hover:shadow-lg transition-all duration-300">
                <CardHeader>
                  <div className={`w-12 h-12 ${feature.color} rounded-lg flex items-center justify-center mb-4 group-hover:scale-110 transition-transform`}>
                    <Icon className="w-6 h-6 text-white" />
                  </div>
                  <CardTitle className="text-xl font-semibold text-gray-900 group-hover:text-blue-600 transition-colors">
                    {feature.title}
                  </CardTitle>
                  <CardDescription className="text-gray-600 leading-relaxed">
                    {feature.description}
                  </CardDescription>
                </CardHeader>
                <CardContent>
                  <div className="flex items-center text-sm font-medium text-gray-500 group-hover:text-blue-600 transition-colors">
                    Explore Feature
                    <TrendingUp className="w-4 h-4 ml-1 group-hover:translate-x-1 transition-transform" />
                  </div>
                </CardContent>
              </Card>
            </div>
          );
        })}
      </div>

      {/* Stats Section */}
      <div className="bg-gradient-to-r from-blue-600 to-purple-600 rounded-2xl p-8 text-white">
        <div className="grid grid-cols-1 md:grid-cols-4 gap-8 text-center">
          <div>
            <div className="text-3xl font-bold mb-2">AI-Powered</div>
            <div className="text-blue-200">Content Generation</div>
          </div>
          <div>
            <div className="text-3xl font-bold mb-2">SEO</div>
            <div className="text-blue-200">Optimized Content</div>
          </div>
          <div>
            <div className="text-3xl font-bold mb-2">Smart</div>
            <div className="text-blue-200">Keyword Research</div>
          </div>
          <div>
            <div className="text-3xl font-bold mb-2">Streamlined</div>
            <div className="text-blue-200">Workflow</div>
          </div>
        </div>
      </div>

      {/* Getting Started */}
      <div>
        <Card>
          <CardHeader>
            <CardTitle className="flex items-center gap-2">
              <Target className="w-5 h-5 text-green-600" />
              Getting Started
            </CardTitle>
            <CardDescription>
              Follow these steps to create your first AI-generated blog post
            </CardDescription>
          </CardHeader>
          <CardContent>
            <div className="grid grid-cols-1 md:grid-cols-3 gap-6">
              <div className="flex items-start gap-3">
                <div className="flex-shrink-0 w-8 h-8 bg-blue-100 text-blue-600 rounded-full flex items-center justify-center text-sm font-bold">
                  1
                </div>
                <div>
                  <h4 className="font-semibold text-gray-900 mb-1">Research Keywords</h4>
                  <p className="text-gray-600 text-sm">Start by finding relevant keywords for your topic using our keyword research tool.</p>
                </div>
              </div>
              <div className="flex items-start gap-3">
                <div className="flex-shrink-0 w-8 h-8 bg-purple-100 text-purple-600 rounded-full flex items-center justify-center text-sm font-bold">
                  2
                </div>
                <div>
                  <h4 className="font-semibold text-gray-900 mb-1">Plan Content Strategy</h4>
                  <p className="text-gray-600 text-sm">Generate content ideas and develop a comprehensive strategy for your blog post.</p>
                </div>
              </div>
              <div className="flex items-start gap-3">
                <div className="flex-shrink-0 w-8 h-8 bg-green-100 text-green-600 rounded-full flex items-center justify-center text-sm font-bold">
                  3
                </div>
                <div>
                  <h4 className="font-semibold text-gray-900 mb-1">Create Content</h4>
                  <p className="text-gray-600 text-sm">Use our AI content editor to generate and refine your blog post with streaming AI assistance.</p>
                </div>
              </div>
            </div>
          </CardContent>
        </Card>
        </div>
      
    </div>
  );
}<|MERGE_RESOLUTION|>--- conflicted
+++ resolved
@@ -45,8 +45,9 @@
 ];
 
 export default function HomePage() {
-<<<<<<< HEAD
-  const [activeTab, setActiveTab] = useState<TabType>('overview');
+  const [activeTab, setActiveTab] = useState<TabType>('blog-list'); // Default to dashboard
+  const [showNewPostModal, setShowNewPostModal] = useState(false);
+  const [newPostStep, setNewPostStep] = useState<'keywords' | 'strategy' | 'editor'>('keywords');
   const [editingPostTitle, setEditingPostTitle] = useState<string>('');
   const { buildBreadcrumb } = useBreadcrumb();
 
@@ -92,11 +93,6 @@
       window.removeEventListener('storage', updateEditingState);
     };
   }, []);
-=======
-  const [activeTab, setActiveTab] = useState<TabType>('blog-list'); // Default to dashboard
-  const [showNewPostModal, setShowNewPostModal] = useState(false);
-  const [newPostStep, setNewPostStep] = useState<'keywords' | 'strategy' | 'editor'>('keywords');
->>>>>>> a0ba1910
 
   const renderTabContent = () => {
     switch (activeTab) {
